// Licensed to Elasticsearch B.V. under one or more contributor
// license agreements. See the NOTICE file distributed with
// this work for additional information regarding copyright
// ownership. Elasticsearch B.V. licenses this file to you under
// the Apache License, Version 2.0 (the "License"); you may
// not use this file except in compliance with the License.
// You may obtain a copy of the License at
//
//     http://www.apache.org/licenses/LICENSE-2.0
//
// Unless required by applicable law or agreed to in writing,
// software distributed under the License is distributed on an
// "AS IS" BASIS, WITHOUT WARRANTIES OR CONDITIONS OF ANY
// KIND, either express or implied.  See the License for the
// specific language governing permissions and limitations
// under the License.

package config

import (
	"go/token"
	"path/filepath"
	"testing"
	"time"

	"github.com/google/go-cmp/cmp"
	"github.com/stretchr/testify/assert"
	"github.com/stretchr/testify/require"

	"github.com/elastic/elastic-agent-libs/config"
	"github.com/elastic/elastic-agent-libs/transport/tlscommon"

	"github.com/elastic/apm-server/internal/elasticsearch"
)

var (
	noneClientAuth     = tlscommon.TLSClientAuthNone
	optionalClientAuth = tlscommon.TLSClientAuthOptional
	requireClientAuth  = tlscommon.TLSClientAuthRequired
)

var testdataCertificateConfig = tlscommon.CertificateConfig{
	Certificate: "../../testdata/tls/certificate.pem",
	Key:         "../../testdata/tls/key.pem",
}

func TestUnpackConfig(t *testing.T) {
	// When unpacking elastic-agent-libs/kibana.ClientConfig, proxy headers
	// are set to nil rather than an empty map like in the default
	// instantiated value.
	defaultDecodedKibanaClientConfig := defaultKibanaConfig().ClientConfig
	defaultDecodedKibanaClientConfig.Transport.Proxy.Headers = nil

	kibanaNoSlashConfig := DefaultConfig()
	kibanaNoSlashConfig.Kibana.ClientConfig = defaultDecodedKibanaClientConfig
	kibanaNoSlashConfig.Kibana.Enabled = true
	kibanaNoSlashConfig.Kibana.Host = "kibanahost:5601/proxy"

	kibanaHeadersConfig := DefaultConfig()
	kibanaHeadersConfig.Kibana.ClientConfig = defaultDecodedKibanaClientConfig
	kibanaHeadersConfig.Kibana.Enabled = true
	kibanaHeadersConfig.Kibana.Headers = map[string]string{
		"foo":                 "bar",
		"Elastic-Api-Version": "2023-10-31",
	}

	responseHeadersConfig := DefaultConfig()
	responseHeadersConfig.ResponseHeaders = map[string][]string{
		"k1": []string{"v1"},
		"k2": []string{"v2", "v3"},
	}
	responseHeadersConfig.RumConfig.ResponseHeaders = map[string][]string{
		"k4": []string{"v4"},
	}

	reuseOutputESConfig := DefaultConfig()
	reuseOutputESConfig.AgentConfig.ESOverrideConfigured = false
	reuseOutputESConfig.AgentConfig.ESConfig = &elasticsearch.Config{
		Hosts:            elasticsearch.Hosts{"localhost:9200"},
		Protocol:         "https",
		Timeout:          5 * time.Second,
		Username:         "output_username",
		Password:         "output_password",
		APIKey:           "",
		MaxRetries:       3,
		CompressionLevel: 5,
		Backoff:          elasticsearch.DefaultBackoffConfig,
	}
	reuseOutputESConfig.RumConfig.Enabled = true
	reuseOutputESConfig.RumConfig.SourceMapping.ESConfig = &elasticsearch.Config{
		Hosts:            elasticsearch.Hosts{"localhost:9200"},
		Protocol:         "https",
		Timeout:          5 * time.Second,
		Username:         "output_username",
		Password:         "output_password",
		APIKey:           "",
		MaxRetries:       3,
		CompressionLevel: 5,
		Backoff:          elasticsearch.DefaultBackoffConfig,
	}

	overrideHostOutputESConfig := DefaultConfig()
	overrideHostOutputESConfig.AgentConfig.ESOverrideConfigured = true
	overrideHostOutputESConfig.AgentConfig.ESConfig = &elasticsearch.Config{
		Hosts:            elasticsearch.Hosts{"localhost:9202"},
		Protocol:         "https",
		Timeout:          5 * time.Second,
		Username:         "output_username",
		Password:         "output_password",
		APIKey:           "",
		MaxRetries:       3,
		CompressionLevel: 5,
		Backoff:          elasticsearch.DefaultBackoffConfig,
	}
	overrideHostOutputESConfig.RumConfig.Enabled = true
	overrideHostOutputESConfig.RumConfig.SourceMapping.ESConfig = &elasticsearch.Config{
		Hosts:            elasticsearch.Hosts{"localhost:9201"},
		Protocol:         "https",
		Timeout:          5 * time.Second,
		Username:         "output_username",
		Password:         "output_password",
		APIKey:           "",
		MaxRetries:       3,
		CompressionLevel: 5,
		Backoff:          elasticsearch.DefaultBackoffConfig,
	}

	overrideCredentialsOutputESConfig := DefaultConfig()
	overrideCredentialsOutputESConfig.AgentConfig.ESOverrideConfigured = true
	overrideCredentialsOutputESConfig.AgentConfig.ESConfig = &elasticsearch.Config{
		Hosts:            elasticsearch.Hosts{"localhost:9202"},
		Protocol:         "https",
		Timeout:          5 * time.Second,
		Username:         "",
		Password:         "",
		APIKey:           "id2:api_key2",
		MaxRetries:       3,
		CompressionLevel: 5,
		Backoff:          elasticsearch.DefaultBackoffConfig,
	}
	overrideCredentialsOutputESConfig.RumConfig.Enabled = true
	overrideCredentialsOutputESConfig.RumConfig.SourceMapping.ESConfig = &elasticsearch.Config{
		Hosts:            elasticsearch.Hosts{"localhost:9201"},
		Protocol:         "https",
		Timeout:          5 * time.Second,
		Username:         "",
		Password:         "",
		APIKey:           "id:api_key",
		MaxRetries:       3,
		CompressionLevel: 5,
		Backoff:          elasticsearch.DefaultBackoffConfig,
	}

	tests := map[string]struct {
		inpCfg         map[string]interface{}
		inpOutputESCfg map[string]interface{}
		outCfg         *Config
	}{
		"default config": {
			inpCfg: map[string]interface{}{},
			outCfg: DefaultConfig(),
		},
		"invalid java-attacher config": {
			inpCfg: map[string]interface{}{
				"java_attacher": map[string]interface{}{
					"enabled": true,
					"discovery-rules": []map[string]interface{}{
						map[string]interface{}{
							"disallowed-key": "opbeans",
						},
					},
				},
			},
			outCfg: DefaultConfig(),
		},
		"overwrite default": {
			inpCfg: map[string]interface{}{
				"host":                    "localhost:3000",
				"max_header_size":         8,
				"max_event_size":          100,
				"idle_timeout":            5 * time.Second,
				"read_timeout":            3 * time.Second,
				"write_timeout":           4 * time.Second,
				"shutdown_timeout":        9 * time.Second,
				"capture_personal_data":   true,
				"max_concurrent_decoders": 100,
				"auth": map[string]interface{}{
					"secret_token": "1234random",
					"api_key": map[string]interface{}{
						"enabled":             true,
						"limit":               200,
						"elasticsearch.hosts": []string{"localhost:9201", "localhost:9202"},
					},
					"anonymous": map[string]interface{}{
						"enabled":       true,
						"allow_service": []string{"opbeans-rum"},
						"rate_limit": map[string]interface{}{
							"event_limit": 7200,
							"ip_limit":    2000,
						},
					},
				},
				"output": map[string]interface{}{
					"backoff.init": time.Second,
					"backoff.max":  time.Minute,
				},
				"ssl": map[string]interface{}{
					"enabled":                 true,
					"key":                     "../../testdata/tls/key.pem",
					"certificate":             "../../testdata/tls/certificate.pem",
					"certificate_authorities": []string{"../../testdata/tls/ca.crt.pem"},
					"client_authentication":   "required",
				},
				"expvar": map[string]interface{}{
					"enabled": true,
					"url":     "/debug/vars",
				},
				"rum": map[string]interface{}{
					"enabled":       true,
					"allow_origins": []string{"example*"},
					"allow_headers": []string{"Authorization"},
					"source_mapping": map[string]interface{}{
						"cache": map[string]interface{}{
							"expiration": 8 * time.Minute,
						},
						"elasticsearch.hosts": []string{"localhost:9201", "localhost:9202"},
						"timeout":             "2s",
					},
					"library_pattern":       "^custom",
					"exclude_from_grouping": "^grouping",
				},
				"register": map[string]interface{}{
					"ingest": map[string]interface{}{
						"pipeline": map[string]interface{}{
							"overwrite": false,
							"path":      filepath.Join("tmp", "definition.json"),
						},
					},
				},
				"kibana":                        map[string]interface{}{"enabled": "true"},
				"agent.config.cache.expiration": "2m",
				"agent.config.elasticsearch": map[string]interface{}{
					"api_key": "id:api_key",
				},
				"aggregation": map[string]interface{}{
					"max_services": 111,
					"transactions": map[string]interface{}{
						"rollup_intervals": []string{"10s", "10m"},
						"max_groups":       123,
					},
					"service_destinations": map[string]interface{}{
						"max_groups": 456,
					},
					"service_transactions": map[string]interface{}{
						"max_groups": 457,
					},
				},
				"default_service_environment": "overridden",
			},
			outCfg: &Config{
				Host:                  "localhost:3000",
				MaxHeaderSize:         8,
				MaxEventSize:          100,
				IdleTimeout:           5000000000,
				ReadTimeout:           3000000000,
				WriteTimeout:          4000000000,
				ShutdownTimeout:       9000000000,
				MaxConcurrentDecoders: 100,
				AgentAuth: AgentAuth{
					SecretToken: "1234random",
					APIKey: APIKeyAgentAuth{
						Enabled:     true,
						LimitPerMin: 200,
						ESConfig: &elasticsearch.Config{
							Hosts:            elasticsearch.Hosts{"localhost:9201", "localhost:9202"},
							Protocol:         "http",
							Timeout:          5 * time.Second,
							MaxRetries:       3,
							CompressionLevel: 5,
							Backoff:          elasticsearch.DefaultBackoffConfig,
						},
						configured:   true,
						esConfigured: true,
					},
					Anonymous: AnonymousAgentAuth{
						Enabled:      true,
						AllowService: []string{"opbeans-rum"},
						AllowAgent:   []string{"rum-js", "js-base"},
						RateLimit: RateLimit{
							EventLimit: 7200,
							IPLimit:    2000,
						},
						enabledSet: true,
					},
				},
				TLS: &tlscommon.ServerConfig{
					Enabled:     newBool(true),
					Certificate: testdataCertificateConfig,
					ClientAuth:  &requireClientAuth,
					CAs:         []string{"../../testdata/tls/ca.crt.pem"},
				},
				AugmentEnabled: true,
				Expvar: ExpvarConfig{
					Enabled: true,
					URL:     "/debug/vars",
				},
				Pprof: PprofConfig{
					Enabled: false,
				},
				RumConfig: RumConfig{
					Enabled:      true,
					AllowOrigins: []string{"example*"},
					AllowHeaders: []string{"Authorization"},
					SourceMapping: SourceMapping{
						Enabled: true,
						ESConfig: &elasticsearch.Config{
							Hosts:            elasticsearch.Hosts{"localhost:9201", "localhost:9202"},
							Protocol:         "http",
							Timeout:          5 * time.Second,
							MaxRetries:       3,
							CompressionLevel: 5,
							Backoff:          elasticsearch.DefaultBackoffConfig,
						},
						Timeout:              2 * time.Second,
						esOverrideConfigured: true,
					},
					LibraryPattern:      "^custom",
					ExcludeFromGrouping: "^grouping",
				},
				Kibana: KibanaConfig{
					Enabled:      true,
					ClientConfig: defaultDecodedKibanaClientConfig,
				},
				AgentConfig: AgentConfig{
					ESConfig: &elasticsearch.Config{
						Hosts:            elasticsearch.Hosts{"localhost:9200"},
						Protocol:         "http",
						Timeout:          5 * time.Second,
						APIKey:           "id:api_key",
						MaxRetries:       3,
						CompressionLevel: 5,
						Backoff:          elasticsearch.DefaultBackoffConfig,
					},
					Cache:                Cache{Expiration: 2 * time.Minute},
					ESOverrideConfigured: true,
				},
				Aggregation: AggregationConfig{
					MaxServices: 111,
					Transactions: TransactionAggregationConfig{
						MaxGroups: 123,
					},
					ServiceDestinations: ServiceDestinationAggregationConfig{
						MaxGroups: 456,
					},
					ServiceTransactions: ServiceTransactionAggregationConfig{
						MaxGroups: 457,
					},
				},
				Sampling: SamplingConfig{
					Tail: TailSamplingConfig{
						Enabled:               false,
						ESConfig:              elasticsearch.DefaultConfig(),
						Interval:              1 * time.Minute,
						IngestRateDecayFactor: 0.25,
<<<<<<< HEAD
						StorageGCInterval:     5 * time.Minute,
						StorageLimit:          "",
						StorageLimitParsed:    0,
						StorageLimitAuto:      true,
=======
						StorageLimit:          "3GB",
						StorageLimitParsed:    3000000000,
>>>>>>> 0ca58b8c
						TTL:                   30 * time.Minute,
					},
				},
				DefaultServiceEnvironment: "overridden",
				DataStreams: DataStreamsConfig{
					Namespace: "default",
				},
				WaitReadyInterval: 5 * time.Second,
			},
		},
		"merge config with default": {
			inpCfg: map[string]interface{}{
				"host": "localhost:3000",
				"auth": map[string]interface{}{
					"api_key.enabled": true,
					"secret_token":    "1234random",
				},
				"ssl": map[string]interface{}{
					"enabled":     true,
					"certificate": "../../testdata/tls/certificate.pem",
					"key":         "../../testdata/tls/key.pem",
				},
				"expvar": map[string]interface{}{
					"enabled": true,
					"url":     "/debug/vars",
				},
				"pprof": map[string]interface{}{
					"enabled": true,
				},
				"rum": map[string]interface{}{
					"enabled": true,
					"source_mapping": map[string]interface{}{
						"cache": map[string]interface{}{
							"expiration": 7,
						},
					},
					"library_pattern": "rum",
				},
				"register": map[string]interface{}{
					"ingest": map[string]interface{}{
						"pipeline": map[string]interface{}{
							"enabled": false,
						},
					},
				},
				"sampling.tail": map[string]interface{}{
					"enabled":           false,
					"policies":          []map[string]interface{}{{"sample_rate": 0.5}},
					"interval":          "2m",
					"ingest_rate_decay": 1.0,
					"storage_limit":     "1GB",
				},
				"data_streams": map[string]interface{}{
					"namespace": "foo",
				},
			},
			outCfg: &Config{
				Host:            "localhost:3000",
				MaxHeaderSize:   1048576,
				MaxEventSize:    307200,
				IdleTimeout:     45000000000,
				ReadTimeout:     30000000000,
				WriteTimeout:    30000000000,
				ShutdownTimeout: 30000000000,
				AgentAuth: AgentAuth{
					SecretToken: "1234random",
					APIKey: APIKeyAgentAuth{
						Enabled:     true,
						LimitPerMin: 100,
						ESConfig:    elasticsearch.DefaultConfig(),
						configured:  true,
					},
					Anonymous: AnonymousAgentAuth{
						Enabled:    true,
						AllowAgent: []string{"rum-js", "js-base"},
						RateLimit: RateLimit{
							EventLimit: 300,
							IPLimit:    1000,
						},
					},
				},
				TLS: &tlscommon.ServerConfig{
					Enabled:     newBool(true),
					Certificate: testdataCertificateConfig,
				},
				AugmentEnabled: true,
				Expvar: ExpvarConfig{
					Enabled: true,
					URL:     "/debug/vars",
				},
				Pprof: PprofConfig{
					Enabled: true,
				},
				RumConfig: RumConfig{
					Enabled:      true,
					AllowOrigins: []string{"*"},
					AllowHeaders: []string{},
					SourceMapping: SourceMapping{
						Enabled:  true,
						ESConfig: elasticsearch.DefaultConfig(),
						Timeout:  5 * time.Second,
					},
					LibraryPattern:      "rum",
					ExcludeFromGrouping: "^/webpack",
				},
				Kibana: defaultKibanaConfig(),
				AgentConfig: AgentConfig{
					ESConfig: elasticsearch.DefaultConfig(),
					Cache:    Cache{Expiration: 30 * time.Second},
				},
				Aggregation: AggregationConfig{
					MaxServices: 0, // Default value is set as per memory limit
					Transactions: TransactionAggregationConfig{
						MaxGroups: 0, // Default value is set as per memory limit
					},
					ServiceDestinations: ServiceDestinationAggregationConfig{
						MaxGroups: 0, // Default value is set as per memory limit
					},
					ServiceTransactions: ServiceTransactionAggregationConfig{
						MaxGroups: 0, // Default value is set as per memory limit
					},
				},
				Sampling: SamplingConfig{
					Tail: TailSamplingConfig{
						Enabled:               false,
						Policies:              []TailSamplingPolicy{{SampleRate: 0.5}},
						ESConfig:              elasticsearch.DefaultConfig(),
						Interval:              2 * time.Minute,
						IngestRateDecayFactor: 1.0,
						StorageLimit:          "1GB",
						StorageLimitParsed:    1000000000,
						StorageLimitAuto:      false,
						TTL:                   30 * time.Minute,
					},
				},
				DataStreams: DataStreamsConfig{
					Namespace: "foo",
				},
				WaitReadyInterval: 5 * time.Second,
			},
		},
		"kibana trailing slash": {
			inpCfg: map[string]interface{}{
				"kibana": map[string]interface{}{
					"enabled": "true",
					"host":    "kibanahost:5601/proxy/",
				},
			},
			outCfg: kibanaNoSlashConfig,
		},
		"kibana headers": {
			inpCfg: map[string]interface{}{
				"kibana": map[string]interface{}{
					"enabled": "true",
					"headers": map[string]interface{}{
						"foo": "bar",
					},
				},
			},
			outCfg: kibanaHeadersConfig,
		},
		"response headers": {
			inpCfg: map[string]interface{}{
				"response_headers": map[string]interface{}{
					"k1": "v1",
					"k2": []string{"v2", "v3"},
				},
				"rum": map[string]interface{}{
					"response_headers": map[string]interface{}{
						"k4": []string{"v4"},
					},
				},
			},
			outCfg: responseHeadersConfig,
		},
		"agentcfg and rum sourcemapping reuse output es config": {
			inpCfg: map[string]interface{}{
				"rum.enabled": true,
			},
			inpOutputESCfg: map[string]interface{}{
				"hosts":    []string{"localhost:9200"},
				"username": "output_username",
				"password": "output_password",
				"protocol": "https",
			},
			outCfg: reuseOutputESConfig,
		},
		"agentcfg and rum sourcemapping override host output es config ": {
			inpCfg: map[string]interface{}{
				"rum.enabled": true,
				"rum.source_mapping.elasticsearch": map[string]interface{}{
					"hosts": []string{"localhost:9201"},
				},
				"agent.config.elasticsearch": map[string]interface{}{
					"hosts": []string{"localhost:9202"},
				},
			},
			inpOutputESCfg: map[string]interface{}{
				"hosts":    []string{"localhost:9200"},
				"username": "output_username",
				"password": "output_password",
				"protocol": "https",
			},
			outCfg: overrideHostOutputESConfig,
		},
		"agentcfg and rum sourcemapping override credentials output es config ": {
			inpCfg: map[string]interface{}{
				"rum.enabled": true,
				"rum.source_mapping.elasticsearch": map[string]interface{}{
					"hosts":   []string{"localhost:9201"},
					"api_key": "id:api_key",
					"invalid": "invalid",
				},
				"agent.config.elasticsearch": map[string]interface{}{
					"hosts":   []string{"localhost:9202"},
					"api_key": "id2:api_key2",
					"invalid": "invalid",
				},
			},
			inpOutputESCfg: map[string]interface{}{
				"hosts":    []string{"localhost:9200"},
				"username": "output_username",
				"password": "output_password",
				"protocol": "https",
			},
			outCfg: overrideCredentialsOutputESConfig,
		},
	}

	for name, test := range tests {
		t.Run(name, func(t *testing.T) {
			inpCfg, err := config.NewConfigFrom(test.inpCfg)
			assert.NoError(t, err)

			var inpOutputESCfg *config.C
			if test.inpOutputESCfg != nil {
				inpOutputESCfg, err = config.NewConfigFrom(test.inpOutputESCfg)
				assert.NoError(t, err)
			}

			cfg, err := NewConfig(inpCfg, inpOutputESCfg)
			require.NoError(t, err)
			require.NotNil(t, cfg)

			// Config should match exactly, with the exception of unexported fields.
			if diff := cmp.Diff(test.outCfg, cfg, ignoreUnexported()); diff != "" {
				t.Error(diff)
			}
		})
	}
}

func TestTLSSettings(t *testing.T) {
	t.Run("ClientAuthentication", func(t *testing.T) {
		for name, tc := range map[string]struct {
			config map[string]interface{}

			tls *tlscommon.ServerConfig
		}{
			"Defaults": {
				config: map[string]interface{}{"ssl": map[string]interface{}{
					"enabled":     true,
					"key":         "../../testdata/tls/key.pem",
					"certificate": "../../testdata/tls/certificate.pem",
				}},
				tls: &tlscommon.ServerConfig{Certificate: testdataCertificateConfig},
			},
			"ConfiguredToRequired": {
				config: map[string]interface{}{"ssl": map[string]interface{}{
					"client_authentication": "required",
					"key":                   "../../testdata/tls/key.pem",
					"certificate":           "../../testdata/tls/certificate.pem",
				}},
				tls: &tlscommon.ServerConfig{ClientAuth: &requireClientAuth, Certificate: testdataCertificateConfig},
			},
			"ConfiguredToOptional": {
				config: map[string]interface{}{"ssl": map[string]interface{}{
					"client_authentication": "optional",
					"key":                   "../../testdata/tls/key.pem",
					"certificate":           "../../testdata/tls/certificate.pem",
				}},
				tls: &tlscommon.ServerConfig{ClientAuth: &optionalClientAuth, Certificate: testdataCertificateConfig},
			},
			"DefaultRequiredByCA": {
				config: map[string]interface{}{"ssl": map[string]interface{}{
					"certificate_authorities": []string{"../../testdata/tls/ca.crt.pem"},
					"key":                     "../../testdata/tls/key.pem",
					"certificate":             "../../testdata/tls/certificate.pem",
				}},
				tls: &tlscommon.ServerConfig{ClientAuth: &requireClientAuth, Certificate: testdataCertificateConfig},
			},
			"ConfiguredWithCA": {
				config: map[string]interface{}{"ssl": map[string]interface{}{
					"client_authentication":   "none",
					"certificate_authorities": []string{"../../testdata/tls/ca.crt.pem"},
					"key":                     "../../testdata/tls/key.pem",
					"certificate":             "../../testdata/tls/certificate.pem",
				}},
				tls: &tlscommon.ServerConfig{ClientAuth: &noneClientAuth, Certificate: testdataCertificateConfig},
			},
		} {
			t.Run(name, func(t *testing.T) {
				ucfgCfg, err := config.NewConfigFrom(tc.config)
				require.NoError(t, err)

				cfg, err := NewConfig(ucfgCfg, nil)
				require.NoError(t, err)
				assert.Equal(t, tc.tls.ClientAuth, cfg.TLS.ClientAuth)
			})
		}
	})

	t.Run("Enabled", func(t *testing.T) {
		for name, tc := range map[string]struct {
			tlsServerCfg *tlscommon.ServerConfig
			expected     bool
		}{
			"NoConfig":          {tlsServerCfg: nil, expected: false},
			"SSL":               {tlsServerCfg: &tlscommon.ServerConfig{Enabled: nil}, expected: true},
			"WithCert":          {tlsServerCfg: &tlscommon.ServerConfig{Certificate: tlscommon.CertificateConfig{Certificate: "Cert"}}, expected: true},
			"WithCertAndKey":    {tlsServerCfg: &tlscommon.ServerConfig{Certificate: tlscommon.CertificateConfig{Certificate: "Cert", Key: "key"}}, expected: true},
			"ConfiguredToFalse": {tlsServerCfg: &tlscommon.ServerConfig{Certificate: tlscommon.CertificateConfig{Certificate: "Cert", Key: "key"}, Enabled: newBool(false)}, expected: false},
			"ConfiguredToTrue":  {tlsServerCfg: &tlscommon.ServerConfig{Enabled: newBool(true)}, expected: true},
		} {
			t.Run(name, func(t *testing.T) {
				b := tc.expected
				isEnabled := tc.tlsServerCfg.IsEnabled()
				assert.Equal(t, b, isEnabled)
			})
		}
	})
}

func TestNewConfig_ESConfig(t *testing.T) {
	ucfg, err := config.NewConfigFrom(`{
		"rum.enabled": true,
		"auth.api_key.enabled": true,
		"sampling.tail.policies": [{"sample_rate": 0.5}],
	}`)
	require.NoError(t, err)

	// no es config given
	cfg, err := NewConfig(ucfg, nil)
	require.NoError(t, err)
	assert.Equal(t, elasticsearch.DefaultConfig(), cfg.RumConfig.SourceMapping.ESConfig)
	assert.Equal(t, elasticsearch.DefaultConfig(), cfg.AgentAuth.APIKey.ESConfig)
	assert.Equal(t, elasticsearch.DefaultConfig(), cfg.Sampling.Tail.ESConfig)

	// with es config
	outputESCfg := config.MustNewConfigFrom(`{"hosts":["192.0.0.168:9200"]}`)
	cfg, err = NewConfig(ucfg, outputESCfg)
	require.NoError(t, err)
	assert.NotNil(t, cfg.RumConfig.SourceMapping.ESConfig)
	assert.Equal(t, []string{"192.0.0.168:9200"}, []string(cfg.RumConfig.SourceMapping.ESConfig.Hosts))
	assert.Equal(t, []string{"192.0.0.168:9200"}, []string(cfg.AgentAuth.APIKey.ESConfig.Hosts))
	assert.Equal(t, []string{"192.0.0.168:9200"}, []string(cfg.Sampling.Tail.ESConfig.Hosts))
	assert.Equal(t, []string{"192.0.0.168:9200"}, []string(cfg.AgentConfig.ESConfig.Hosts))

}

func newBool(v bool) *bool {
	return &v
}

func ignoreUnexported() cmp.Option {
	return cmp.FilterPath(func(p cmp.Path) bool {
		field, ok := p.Index(-1).(cmp.StructField)
		if !ok {
			return false
		}
		return !token.IsExported(field.Name())
	}, cmp.Ignore())
}<|MERGE_RESOLUTION|>--- conflicted
+++ resolved
@@ -362,15 +362,9 @@
 						ESConfig:              elasticsearch.DefaultConfig(),
 						Interval:              1 * time.Minute,
 						IngestRateDecayFactor: 0.25,
-<<<<<<< HEAD
-						StorageGCInterval:     5 * time.Minute,
 						StorageLimit:          "",
 						StorageLimitParsed:    0,
 						StorageLimitAuto:      true,
-=======
-						StorageLimit:          "3GB",
-						StorageLimitParsed:    3000000000,
->>>>>>> 0ca58b8c
 						TTL:                   30 * time.Minute,
 					},
 				},
