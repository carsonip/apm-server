[[release-notes-head]]
== APM version HEAD

https://github.com/elastic/apm-server/compare/8.8\...main[View commits]

[float]
==== Breaking Changes

[float]
==== Deprecations

[float]
==== Bug fixes

[float]
==== Intake API Changes
- Span events now default to having a representative count of 1, if no `sample_rate` field is sent by the agent {pull}10792[10792]

[float]
==== Added
- Span events now carry `host` and `service.version` attributes. {pull}10697[10697]
- Accept more options in agentcfg ES config; Reliably use `agent.config.elasticsearch` and `rum.source_mapping.elasticsearch` credentials when merging with `output.elasticsearch` credentials {pull}10783[10783]
- Emit service destination metrics when only `service.target.*` fields are set. {pull}10922[10922]
<<<<<<< HEAD
- Use "dynamic: runtime" instead of strict mapping for internal, TBS, and aggregation indices {pull}10968[10968]
=======
- apmpackage: Remove `timeseries.instance` in ingest pipeline for pre-8.6 compatibility {pull}10973[10973]
>>>>>>> 06f008fd
<|MERGE_RESOLUTION|>--- conflicted
+++ resolved
@@ -21,8 +21,5 @@
 - Span events now carry `host` and `service.version` attributes. {pull}10697[10697]
 - Accept more options in agentcfg ES config; Reliably use `agent.config.elasticsearch` and `rum.source_mapping.elasticsearch` credentials when merging with `output.elasticsearch` credentials {pull}10783[10783]
 - Emit service destination metrics when only `service.target.*` fields are set. {pull}10922[10922]
-<<<<<<< HEAD
-- Use "dynamic: runtime" instead of strict mapping for internal, TBS, and aggregation indices {pull}10968[10968]
-=======
 - apmpackage: Remove `timeseries.instance` in ingest pipeline for pre-8.6 compatibility {pull}10973[10973]
->>>>>>> 06f008fd
+- Use "dynamic: runtime" instead of strict mapping for internal, TBS, and aggregation indices {pull}10968[10968]