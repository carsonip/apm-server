[[release-notes-head]]
== APM version HEAD

<<<<<<< HEAD
https://github.com/elastic/apm-server/compare/8.15\...main[View commits]

[float]
==== Bug fixes

- Track all bulk request response status codes {pull}13574[13574]
- Fix a concurrent map write panic in monitoring middleware {pull}14335[14335]
- Apply shutdown timeout to http server {pull}14339[14339]
- Tail-based sampling: Fix rare gc thread failure after EA hot reload causing storage not reclaimed and stuck with "storage limit reached" {pull}13574[13574]
=======
https://github.com/elastic/apm-server/compare/8.16\...8.x[View commits]
>>>>>>> d9860efb

[float]
==== Breaking Changes

[float]
==== Deprecations

[float]
==== Intake API Changes

[float]
==== Added<|MERGE_RESOLUTION|>--- conflicted
+++ resolved
@@ -1,19 +1,7 @@
 [[release-notes-head]]
 == APM version HEAD
 
-<<<<<<< HEAD
-https://github.com/elastic/apm-server/compare/8.15\...main[View commits]
-
-[float]
-==== Bug fixes
-
-- Track all bulk request response status codes {pull}13574[13574]
-- Fix a concurrent map write panic in monitoring middleware {pull}14335[14335]
-- Apply shutdown timeout to http server {pull}14339[14339]
-- Tail-based sampling: Fix rare gc thread failure after EA hot reload causing storage not reclaimed and stuck with "storage limit reached" {pull}13574[13574]
-=======
 https://github.com/elastic/apm-server/compare/8.16\...8.x[View commits]
->>>>>>> d9860efb
 
 [float]
 ==== Breaking Changes
