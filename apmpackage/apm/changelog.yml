- version: generated
  changes:
    - description: Introduce `metrics-apm.service-${interval}` data stream for service metrics (`1m`, `10m` and `60m`).
      type: enhancement
      link: https://github.com/elastic/apm-server/pull/9960
    - description: Introduce `metrics-apm.service_destination-${interval}` data stream for service_destination metrics (`1m`, `10m` and `60m`).
      type: enhancement
      link: https://github.com/elastic/apm-server/pull/9926
    - description: Introduce `metrics-apm.transaction-${interval}` data stream for transaction metrics (`1m`, `10m` and `60m`).
      type: enhancement
      link: https://github.com/elastic/apm-server/pull/9846
    - description: Enable synthetic source for metrics data streams
      type: enhancement
      link: https://github.com/elastic/apm-server/pull/9756
    - description: Remove `transaction.failure_count` and change `transaction.success_count` type to aggregate_metric_double
      type: enhancement
      link: https://github.com/elastic/apm-server/pull/9791
    - description: Added agent health metrics
      type: enhancement
      link: https://github.com/elastic/apm-server/pull/9672
    - description: Add `agent.activation_method` field
      type: enhancement
      link: https://github.com/elastic/apm-server/pull/9850
    - description: Add `event.success_count` for transaction events and transaction metrics. Rename `transaction.success_count` to `event.success_count` for service metrics.
      type: enhancement
      link: https://github.com/elastic/apm-server/pull/9819
    - description: Cast event.duration to long in event_duration pipeline
      type: bugfix
      link: https://github.com/elastic/apm-server/pull/9901
    - description: Add transaction and service overflow metrics
      type: enhancement
      link: https://github.com/elastic/apm-server/pull/9856
    - description: Map `transaction.duration.summary` to aggregate_metric_double for transaction metrics
      type: enhancement
      link: https://github.com/elastic/apm-server/pull/9973
    - description: Introduce `metrics-apm.service_summary-${interval}` data stream for service summary metrics (`1m`, `10m` and `60m`).
      type: enhancement
      link: https://github.com/elastic/apm-server/pull/10029
    - description: Add service destination overflow metrics
      type: enhancement
      link: https://github.com/elastic/apm-server/pull/10069
    - description: Add service summary overflow metrics
      type: enhancement
      link: https://github.com/elastic/apm-server/pull/10061
    - description: Add event categorization fields
      type: enhancement
      link: https://github.com/elastic/apm-server/pull/10066
    - description: Set data streams with non-default rollup intervals as hidden
      type: enhancement
      link: https://github.com/elastic/apm-server/pull/10070
    - description: Rename `metrics-apm.service-${interval}` to `metrics-apm.service_transaction-${interval}` and its overflow count field name
      type: enhancement
      link: https://github.com/elastic/apm-server/pull/10095
<<<<<<< HEAD
    - description: Remove policy input var `service_metrics_enabled`
      type: enhancement
      link: https://github.com/elastic/apm-server/pull/10109
=======
    - description: Add `service.language.name` to service transaction metrics and service summary metrics
      type: enhancement
      link: https://github.com/elastic/apm-server/pull/10111
>>>>>>> 61f185e6
- version: "8.6.0"
  changes:
    - description: Change `ecs.version` to a `constant_keyword` field
      type: enhancement
      link: https://github.com/elastic/apm-server/pull/9208
    - description: Add mappings for RUM `http.response.*_size` fields
      type: enhancement
      link: https://github.com/elastic/apm-server/pull/9429
    - description: Remove `observer.id` and `observer.ephemeral_id` fields
      type: enhancement
      link: https://github.com/elastic/apm-server/pull/9412
    - description: Add mappings for `transaction.representative_count` and `span.representative_count`
      type: enhancement
      link: https://github.com/elastic/apm-server/pull/9458
    - description: Remove `timeseries.instance` field
      type: enhancement
      link: https://github.com/elastic/apm-server/pull/9565
    - description: Add `error.stack_trace`, `event.dataset`, `log.logger`, `log.origin.*`, `process.thread.name` fields to app_logs
      type: enhancement
      link: https://github.com/elastic/apm-server/pull/9667
    - description: Add mapping for `http.request.id` for traces data streams
      type: enhancement
      link: https://github.com/elastic/apm-server/pull/9673
- version: "8.5.0"
  changes:
    - description: Add package settings to enable the experimental collection of service metrics
      type: enhancement
      link: https://github.com/elastic/apm-server/pull/9145
    - description: Added faas fields for app logs datastream
      type: enhancement
      link: https://github.com/elastic/apm-server/pull/9068
    - description: Added observer/ppid translation to data stream migration pipeline
      type: bugfix
      link: https://github.com/elastic/apm-server/pull/9095
- version: "8.4.0"
  changes:
    - description: Added support for dynamically mapping summary metrics
      type: enhancement
      link: https://github.com/elastic/apm-server/pull/7772
    - description: Added `span.name` to internal_metrics data stream, for service_destination metrics
      type: enhancement
      link: https://github.com/elastic/apm-server/pull/8391
    - description: Added field mappings for Lambda metrics to internal metrics data stream
      type: enhancement
      link: https://github.com/elastic/apm-server/pull/8400
- version: "8.3.3"
  changes:
    - description: Support TLSv1.3 and remove TLSv1.0 in the default TLS supported protocols
      type: bugfix
      link: https://github.com/elastic/apm-server/pull/8577
    - description: Update APM integration description
      type: bugfix
      link: https://github.com/elastic/apm-server/pull/8592
    - description: Update APM integration screenshots
      type: enhancement
      link: https://github.com/elastic/apm-server/pull/8669
- version: "8.3.0"
  changes:
    - description: Field mapping for `target.name` and `target.type` added to traces data stream
      type: enhancement
      link: https://github.com/elastic/apm-server/pull/7870
    - description: Remove the release tag
      type: enhancement
      link: https://github.com/elastic/apm-server/pull/7792
    - description: Added config option for `pprof_enabled`
      type: enhancement
      link: https://github.com/elastic/apm-server/pull/8002
    - description: Added field mappings for system, process, and runtime metrics to internal metrics data stream
      type: enhancement
      link: https://github.com/elastic/apm-server/pull/7882
    - description: Added tags field mapping to internal_metrics data stream
      type: bugfix
      link: https://github.com/elastic/apm-server/pull/8292
- version: "8.2.0"
  changes:
    - description: Field mapping for `source.nat.ip` and `source.nat.port` added to data streams
      type: enhancement
      link: https://github.com/elastic/apm-server/pull/7444
    - description: updated traces and rum_traces ingest pipelines to translate `event.duration` to `<event>.duration.us`
      type: enhancement
      link: https://github.com/elastic/apm-server/pull/7261
    - description: added `span.links` fields to traces and rum_traces data streams
      type: enhancement
      link: https://github.com/elastic/apm-server/pull/7291
    - description: Added field mapping for `faas.name` and `faas.version` to internal_metrics data stream
      type: enhancement
      link: https://github.com/elastic/apm-server/pull/7427
    - description: removed `observer.version_major` field
      type: enhancement
      link: https://github.com/elastic/apm-server/pull/7399
    - description: added field mapping for `url.original` to traces, rum_traces, app_logs, and error_logs
      type: bugfix
      link: https://github.com/elastic/apm-server/pull/7698
    - description: added field mapping for `error.stack_trace` to error_logs
      type: enhancement
      link: https://github.com/elastic/apm-server/pull/7706
- version: "8.1.0"
  changes:
    - description: Added field mapping for `faas.coldstart` and `faas.trigger.type`
      type: enhancement
      link: https://github.com/elastic/apm-server/pull/7033
    - description: Added field `tail_sampling_enabled`
      type: enhancement
      link: https://github.com/elastic/apm-server/pull/7099
    - description: added `error.id` field to `error_logs` data stream
      type: bugfix
      link: https://github.com/elastic/apm-server/pull/7123
    - description: Added field mapping for `faas.id` to internal_metrics data stream
      type: enhancement
      link: https://github.com/elastic/apm-server/pull/7361
- version: "8.0.0"
  changes:
    - description: support setting `download-agent-version`
      type: enhancement
      link: https://github.com/elastic/apm-server/pull/6777
    - description: java attacher config uses `discovery-rules`, not `discovery_rules`
      type: bugfix
      link: https://github.com/elastic/apm-server/pull/6777
    - description: add java_attacher support
      type: enhancement
      link: https://github.com/elastic/apm-server/pull/6741
    - description: the `auth.anonymous.rate_limit.{event_limit,ip_limit}` defaults are now the same as in the default rate_limit struct.
      type: enhancement
      link: https://github.com/elastic/apm-server/pull/6715
    - description: Updated fields `@timestamp`, `data_stream.*`, and `labels` to reference ecs
      type: enhancement
      link: https://github.com/elastic/apm-server/pull/6714
    - description: Ingested labels are now stored as `event.{labels,numeric_labels}`
      type: enhancement
      link: https://github.com/elastic/apm-server/pull/6633
    - description: added new traces-apm.rum and individual ILM policies per data stream
      type: enhancement
      link: https://github.com/elastic/apm-server/pull/6480
    - description: fixed the `sampled_traces` data stream's ILM policy name
      type: bugfix
      link: https://github.com/elastic/apm-server/pull/6802
    - description: added app_logs data stream
      type: enhancement
      link: https://github.com/elastic/apm-server/pull/6791
    - description: updated ingest pipelines to reject events from apm-servers newer than installed integration
      type: enhancement
      link: https://github.com/elastic/apm-server/pull/6791
    - description: added `event.{outcome,severity}` and `log.level` to app_logs data stream
      type: enhancement
      link: https://github.com/elastic/apm-server/pull/6791
- version: "7.16.1"
  changes:
    - description: Added `agent_config_applied` mapping to `metrics-apm.internal` data stream.
      type: bugfix
      link: https://github.com/elastic/apm-server/issues/6767
- version: "7.16.0"
  changes:
    - description: updated package version to align with stack version
      type: enhancement
      link: https://github.com/elastic/apm-server/issues/4898
    - description: added `client.geo` fields to internal_metrics
      type: bugfix
      link: https://github.com/elastic/apm-server/pull/6359
    - description: removed unused fields
      type: enhancement
      link: https://github.com/elastic/apm-server/pull/6359
    - description: changed `processor.{name,event}` to constant_keyword where possible
      type: enhancement
      link: https://github.com/elastic/apm-server/pull/6359
    - description: changed to data-stream specific ingest pipelines
      type: enhancement
      link: https://github.com/elastic/apm-server/pull/6359
    - description: added cluster privilege to package for stack monitoring
      type: enhancement
      link: https://github.com/elastic/apm-server/pull/6373
- version: "0.5.0"
  changes:
    - description: added index sorting for internal metrics
      type: enhancement
      link: https://github.com/elastic/apm-server/pull/6116
    - description: added histogram dynamic_template to app metrics data stream
      type: enhancement
      link: https://github.com/elastic/apm-server/pull/6043
    - description: removed warm phase from ILM policies
      type: enhancement
      link: https://github.com/elastic/apm-server/pull/6229
    - description: added privileges to tail-sampled traces data stream
      type: enhancement
      link: https://github.com/elastic/apm-server/pull/6139
    - description: added tail-sampling config vars
      type: enhancement
      link: https://github.com/elastic/apm-server/pull/6139
- version: "0.4.0"
  changes:
    - description: added anonymous auth config, replace some RUM config
      type: breaking-change
      link: https://github.com/elastic/apm-server/pull/5623
    - description: updated to use new `apm-server.auth` config
      type: breaking-change
      link: https://github.com/elastic/apm-server/pull/5691
- version: "0.3.0"
  changes:
    - description: added `apm-server.url` config
      type: enhancement
      link: https://github.com/elastic/apm-server/pull/5332
    - description: removed `apm-server.kibana.api_key` config
      type: enhancement
      link: https://github.com/elastic/apm-server/pull/5380
- version: "0.2.0"
  changes:
    - description: added support for `apm-server.rum.allow_service_names`
      type: enhancement
      link: https://github.com/elastic/apm-server/pull/5030
    - description: added support a configurable default service environment
      type: enhancement
      link: https://github.com/elastic/apm-server/pull/4861
- version: "0.1.0"
  changes:
    - description: initial release
      type: enhancement
      link: https://github.com/elastic/apm-server/1<|MERGE_RESOLUTION|>--- conflicted
+++ resolved
@@ -51,15 +51,12 @@
     - description: Rename `metrics-apm.service-${interval}` to `metrics-apm.service_transaction-${interval}` and its overflow count field name
       type: enhancement
       link: https://github.com/elastic/apm-server/pull/10095
-<<<<<<< HEAD
+    - description: Add `service.language.name` to service transaction metrics and service summary metrics
+      type: enhancement
+      link: https://github.com/elastic/apm-server/pull/10111
     - description: Remove policy input var `service_metrics_enabled`
       type: enhancement
       link: https://github.com/elastic/apm-server/pull/10109
-=======
-    - description: Add `service.language.name` to service transaction metrics and service summary metrics
-      type: enhancement
-      link: https://github.com/elastic/apm-server/pull/10111
->>>>>>> 61f185e6
 - version: "8.6.0"
   changes:
     - description: Change `ecs.version` to a `constant_keyword` field
