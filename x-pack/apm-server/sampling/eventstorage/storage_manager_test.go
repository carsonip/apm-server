--- conflicted
+++ resolved
@@ -136,14 +136,7 @@
 	stopping := make(chan struct{})
 	defer close(stopping)
 	sm := newStorageManager(t)
-<<<<<<< HEAD
-	go sm.Run(stopping, time.Second, 0)
-
-	lsm, vlog := sm.Size()
-	oldSize := lsm + vlog
-=======
 	go sm.Run(stopping, time.Second)
->>>>>>> dcb08ac9
 
 	lsm, vlog := sm.Size()
 	oldSize := lsm + vlog
